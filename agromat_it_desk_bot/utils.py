--- conflicted
+++ resolved
@@ -10,7 +10,7 @@
 from pathlib import Path
 from typing import Any, TypedDict
 
-from agromat_it_desk_bot.config import DESCRIPTION_MAX_LEN, USER_MAP_FILE
+from agromat_it_desk_bot.config import DESCRIPTION_MAX_LEN, TELEGRAM_MAIN_MESSAGE_TEMPLATE, USER_MAP_FILE
 from agromat_it_desk_bot.messages import Msg, render
 
 logger: logging.Logger = logging.getLogger(__name__)
@@ -168,44 +168,6 @@
     description_raw: str,
     url: str,
     *,
-<<<<<<< HEAD
-    author: str | None = None,
-    status: str | None = None,
-    assignee: str | None = None,
-) -> str:
-    """Формує HTML-повідомлення для Telegram."""
-    formatted_issue_id: str = escape(issue_id)
-    summary: str = escape(summary_raw)
-    description: str = escape(description_raw)
-
-    if len(description) == 0:
-        description = render(Msg.ERR_YT_DESCRIPTION_EMPTY)
-    elif len(description) > DESCRIPTION_MAX_LEN:
-        description = f'{description[:DESCRIPTION_MAX_LEN]}…'
-
-    def _format_person(value: str | None) -> str:
-        cleaned: str = (value or '').strip()
-        return escape(cleaned) if cleaned else '—'
-
-    author_text: str = _format_person(author)
-    assignee_text: str = _format_person(assignee)
-    status_clean: str = (status or '').strip()
-    status_text: str = escape(status_clean) if status_clean else '—'
-
-    issue_label: str = f'Заявка {formatted_issue_id}'
-    if isinstance(url, str) and url.startswith('http'):
-        issue_label = f'<a href="{escape(url, quote=True)}">{issue_label}</a>'
-
-    return render(
-        Msg.TELEGRAM_ISSUE,
-        issue_link=issue_label,
-        summary=summary,
-        author=author_text,
-        status=status_text,
-        assignee=assignee_text,
-        description=description,
-    )
-=======
     assignee: str | None = None,
     status: str | None = None,
     author: str | None = None,
@@ -255,7 +217,6 @@
         description=description_text,
     )
     return telegram_msg
->>>>>>> a622e9a9
 
 
 def resolve_from_map(tg_user_id: int | None) -> tuple[str | None, str | None, str | None]:
