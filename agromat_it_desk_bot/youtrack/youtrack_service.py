--- conflicted
+++ resolved
@@ -12,10 +12,7 @@
     YouTrackUser,
     assign_custom_field,
     fetch_issue_custom_fields,
-<<<<<<< HEAD
-=======
     fetch_issue_overview,
->>>>>>> a622e9a9
     find_state_value_id,
     find_user,
     find_user_id,
