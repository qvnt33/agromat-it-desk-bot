--- conflicted
+++ resolved
@@ -71,7 +71,9 @@
 # Сумісність зі старим API
 PendingLoginChange = PendingTokenUpdate
 pending_login_updates = pending_token_updates
+send_help = telegram_commands.send_help
 handle_start_command = telegram_commands.handle_start_command
+handle_link_command = telegram_commands.handle_link_command
 handle_unlink_command = telegram_commands.handle_unlink_command
 handle_connect_command = telegram_commands.handle_connect_command
 handle_reconnect_command = telegram_commands.handle_connect_command  # зворотна сумісність
@@ -111,47 +113,6 @@
     issue_id: str = extract_issue_id(issue)
     summary: str = get_str(issue, 'summary')
     description: str = get_str(issue, 'description')
-
-    # Дані з оновленого workflow-пейлоада (з фолбеками)
-    author: str = get_str(issue, 'author')
-    if not author:
-        rep_obj = issue.get('reporter')
-        if isinstance(rep_obj, dict):
-            author = (rep_obj.get('fullName') or rep_obj.get('login') or '')  # type: ignore[assignment]
-
-    status_name: str = get_str(issue, 'status')
-
-    assignee_label: str = get_str(issue, 'assignee') or render(Msg.NOT_ASSIGNED)
-
-    # Якщо полів немає в payload, спробувати дістати з customFields (старі вебхуки)
-    if not status_name or assignee_label == render(Msg.YT_ISSUE_NO_ID):
-        cfs = issue.get('customFields')
-        if isinstance(cfs, list):
-            for cf in cfs:
-                if not isinstance(cf, dict):
-                    continue
-                nm = cf.get('name')
-                if nm in ('Статус', 'State') and not status_name:
-                    v = cf.get('value')
-                    if isinstance(v, dict):
-                        n = v.get('name')
-                        if isinstance(n, str) and n:
-                            status_name = n
-                if nm in ('Assignee', 'Assignees', 'Виконавець', 'Виконавці') and assignee_label == render(Msg.YT_ISSUE_NO_ID):
-                    v = cf.get('value')
-                    names: list[str] = []
-                    if isinstance(v, dict):
-                        val = v.get('fullName') or v.get('login') or v.get('name')
-                        if isinstance(val, str) and val:
-                            names = [val]
-                    elif isinstance(v, list):
-                        for u in v:
-                            if isinstance(u, dict):
-                                val = u.get('fullName') or u.get('login') or u.get('name')
-                                if isinstance(val, str) and val:
-                                    names.append(val)
-                    if names:
-                        assignee_label = ', '.join(names)
 
     logger.debug('YouTrack webhook: issue_id=%s summary=%s', issue_id, summary)
 
@@ -175,17 +136,6 @@
         url_val = render(Msg.ERR_YT_ISSUE_NO_URL)
     logger.debug('YouTrack webhook: resolved_url=%s', url_val)
 
-<<<<<<< HEAD
-    telegram_msg: str = format_telegram_message(
-        issue_id,
-        summary,
-        description,
-        url_val,
-        author=author,
-        status=status_name,
-        assignee=assignee_label,
-    )
-=======
     telegram_msg: str = format_telegram_message(issue_id,
                                                 summary,
                                                 description,
@@ -193,7 +143,6 @@
                                                 assignee=assignee_text,
                                                 status=status_text,
                                                 author=author_text)
->>>>>>> a622e9a9
     logger.debug('YouTrack webhook: message_length=%s', len(telegram_msg))
 
     # Inline-клавіатура з кнопкою прийняття
